--- conflicted
+++ resolved
@@ -40,12 +40,7 @@
         name: str,
         unit: str,
         var_type: str,
-<<<<<<< HEAD
-=======
         default: Any = np.nan,
-        load_nb: int = None,
-        save_nb: int = None,
->>>>>>> 70233898
         name_format: str = "%-15s",
         value_format: str = "%15s",
     ):
@@ -53,12 +48,7 @@
         self.name = name
         self.unit = unit
         self.type = var_type
-<<<<<<< HEAD
-=======
         self.default = default
-        self.load_nb = load_nb
-        self.save_nb = save_nb
->>>>>>> 70233898
         self.name_format = name_format
         self.value_format = value_format
 
@@ -102,12 +92,7 @@
             name=self.name,
             unit=self.unit,
             var_type=self.type,
-<<<<<<< HEAD
-=======
             default=self.default,
-            load_nb=self.load_nb,
-            save_nb=self.save_nb,
->>>>>>> 70233898
             name_format=self.name_format,
             value_format=self.value_format,
         )
